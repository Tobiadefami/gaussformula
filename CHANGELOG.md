--- conflicted
+++ resolved
@@ -6,8 +6,6 @@
 
 ## [Unreleased]
 
-<<<<<<< HEAD
-=======
 ## [1.0.0] - 2021-07-15
 
 ### Changed
@@ -80,7 +78,6 @@
 - Fixed an issue with MIN/MAX function caches. (#711)
 - Fixed an issue with caching and order of evaluation. (#735)
 
->>>>>>> 8ced713f
 ## [0.6.2] - 2021-05-26
 
 ### Changed
