import {deepStrictEqual} from 'assert'
import {HyperFormula} from '../src'
import {AbsoluteCellRange} from '../src/AbsoluteCellRange'
import {CellError, ErrorType} from '../src/Cell'
import {Config} from '../src/Config'
import {DependencyGraph} from '../src/DependencyGraph'
import {AddRowsTransformer} from '../src/dependencyTransformers/AddRowsTransformer'
import {RemoveRowsTransformer} from '../src/dependencyTransformers/RemoveRowsTransformer'
import {FunctionRegistry} from '../src/interpreter/FunctionRegistry'
import {EmptyValue} from '../src/interpreter/InterpreterValue'
import {SimpleRangeValue} from '../src/interpreter/SimpleRangeValue'
import {LazilyTransformingAstService} from '../src/LazilyTransformingAstService'
import {ColumnIndex} from '../src/Lookup/ColumnIndex'
import {NamedExpressions} from '../src/NamedExpressions'
import {ColumnsSpan, RowsSpan} from '../src/Span'
import {Statistics} from '../src/statistics'
import {adr, expectColumnIndexToMatchSheet} from './testUtils'

function buildEmptyIndex(transformingService: LazilyTransformingAstService, config: Config, statistics: Statistics): ColumnIndex {
  const functionRegistry = new FunctionRegistry(config)
  const namedExpression = new NamedExpressions()
  const dependencyGraph = DependencyGraph.buildEmpty(transformingService, config, functionRegistry, namedExpression, statistics)
  return new ColumnIndex(dependencyGraph, config, statistics)
}

describe('ColumnIndex#add', () => {
  const statistics = new Statistics()
  const transformingService = new LazilyTransformingAstService(statistics)

  it('should add value to empty index', () => {
    const index = buildEmptyIndex(transformingService, new Config(), statistics)
    index.add(1, adr('B5'))

    const columnMap = index.getColumnMap(0, 1)

    expect(columnMap.size).toBe(1)
    // eslint-disable-next-line @typescript-eslint/no-non-null-assertion
    expect(columnMap.get(1)!.index[0]).toBe(4)
  })

  it('should keep values in sorted order', () => {
    const index = buildEmptyIndex(transformingService, new Config(), statistics)
    index.add(1, adr('A3'))
    index.add(1, adr('A5'))
    index.add(1, adr('A1'))

    const columnMap = index.getColumnMap(0, 0)

    expect(columnMap.size).toBe(1)
    // eslint-disable-next-line @typescript-eslint/no-non-null-assertion
    expect(columnMap.get(1)!.index[0]).toBe(0)
  })

  it('should not store duplicates', () => {
    const index = buildEmptyIndex(transformingService, new Config(), statistics)
    index.add(1, adr('A1'))
    index.add(1, adr('A5'))
    index.add(1, adr('A5'))
    index.add(1, adr('A1'))
    index.add(1, adr('A1'))

    const columnMap = index.getColumnMap(0, 0)

    expect(columnMap.size).toBe(1)
    // eslint-disable-next-line @typescript-eslint/no-non-null-assertion
    expect(columnMap.get(1)!.index.length).toBe(2)
  })

  it('should ignore CellErrors', () => {
    const index = buildEmptyIndex(transformingService, new Config(), statistics)
    const error = new CellError(ErrorType.DIV_BY_ZERO)

    index.add(error, adr('A1'))

    const columnMap = index.getColumnMap(0, 0)
    expect(columnMap.size).toBe(0)
    expect(columnMap.keys()).not.toContain(error)
  })

  it('should add values from SimpleRangeValue', () => {
    const index = buildEmptyIndex(transformingService, new Config(), statistics)
    const simpleRangeValue = SimpleRangeValue.onlyNumbers([[1, 2]])

    index.add(simpleRangeValue, adr('A1'))

    const columnA = index.getColumnMap(0, 0)
    const columnB = index.getColumnMap(0, 1)

    expect(columnA.size).toBe(1)
    expect(columnB.size).toBe(1)
  })

  it('should handle strings correctly', () => {
    const index = buildEmptyIndex(transformingService, new Config({
      caseSensitive: false,
      accentSensitive: false
    }), statistics)
    index.add('a', adr('A1'))
    index.add('A', adr('A2'))
    index.add('ą', adr('A3'))

    // Some strings don't have a canonical form, so for them, the index is created as usual.
    index.add('l', adr('A4'))
    index.add('ł', adr('A5'))
    index.add('t', adr('A6'))
    index.add('ŧ', adr('A7'))

    const columnMap = index.getColumnMap(0, 0)

    // eslint-disable @typescript-eslint/no-non-null-assertion
    expect(columnMap.get('a')!.index.length).toBe(3)
    expect(columnMap.get('l')!.index.length).toBe(1)
    expect(columnMap.get('ł')!.index.length).toBe(1)
    expect(columnMap.get('t')!.index.length).toBe(1)
    expect(columnMap.get('ŧ')!.index.length).toBe(1)
    // eslint-enable @typescript-eslint/no-non-null-assertion
<<<<<<< HEAD
=======
  })

  it('should ignore EmptyValue', () => {
    const index = buildEmptyIndex(transformingService, new Config(), statistics)
    index.add(EmptyValue, adr('A1'))
    expect(index.getColumnMap(0, 0).size).toBe(0)
>>>>>>> 8ced713f
  })
})

describe('ColumnIndex change/remove', () => {
  const statistics = new Statistics()
  const transformingService = new LazilyTransformingAstService(statistics)

  it('should remove value from index', () => {
    const index = buildEmptyIndex(transformingService, new Config(), statistics)
    index.add(1, adr('A1'))
    index.add(1, adr('A2'))
    index.add(1, adr('A3'))

    index.remove(1, adr('A2'))

    // eslint-disable-next-line @typescript-eslint/no-non-null-assertion
    const valueIndex = index.getColumnMap(0, 0).get(1)!
    expect(valueIndex.index.length).toBe(2)
    expect(valueIndex.index).toContain(0)
    expect(valueIndex.index).toContain(2)
  })

  it('should do nothing if passed value is undefined', () => {
    const index = buildEmptyIndex(transformingService, new Config(), statistics)
    index.add(1, adr('A1'))
    index.add(1, adr('A2'))
    index.add(1, adr('A3'))

    index.remove(undefined, adr('A2'))

    // eslint-disable-next-line @typescript-eslint/no-non-null-assertion
    const valueIndex = index.getColumnMap(0, 0).get(1)!
    expect(valueIndex.index.length).toBe(3)
    expect(valueIndex.index).toContain(0)
    expect(valueIndex.index).toContain(1)
    expect(valueIndex.index).toContain(2)
  })

  it('should change value in index', () => {
    const index = buildEmptyIndex(transformingService, new Config(), statistics)
    index.add(1, adr('A1'))

    index.change(1, 2, adr('A1'))

    expect(index.getColumnMap(0, 0).keys()).not.toContain(1)
    // eslint-disable-next-line @typescript-eslint/no-non-null-assertion
    const valueIndex = index.getColumnMap(0, 0).get(2)!
    expect(valueIndex.index).toContain(0)
  })

  it('should do nothing when changing to the same value', () => {
    const index = buildEmptyIndex(transformingService, new Config(), statistics)
    index.add(1, adr('A1'))

    const spyRemove = spyOn(index, 'remove')
    const spyAdd = spyOn(index, 'add')

    index.change(1, 1, adr('A1'))

    expect(spyRemove).not.toHaveBeenCalled()
    expect(spyAdd).not.toHaveBeenCalled()
  })

  it('should change range values', () => {
    const index = buildEmptyIndex(transformingService, new Config(), statistics)
    const range = SimpleRangeValue.onlyNumbers([
      [1, 2],
      [3, 4],
    ])
    index.add(range, adr('A1'))
    deepStrictEqual(index.getColumnMap(0, 0), new Map([
      [1, {index: [0], version: 0}],
      [3, {index: [1], version: 0}],
    ]))
    deepStrictEqual(index.getColumnMap(0, 1), new Map([
      [2, {index: [0], version: 0}],
      [4, {index: [1], version: 0}],
    ]))

    index.change(range, SimpleRangeValue.onlyNumbers([
      [5, 6],
      [7, 8],
    ]), adr('A1'))

    deepStrictEqual(index.getColumnMap(0, 0), new Map([
      [5, {index: [0], version: 0}],
      [7, {index: [1], version: 0}],
    ]))
    deepStrictEqual(index.getColumnMap(0, 1), new Map([
      [6, {index: [0], version: 0}],
      [8, {index: [1], version: 0}],
    ]))
  })

  it('should ignore CellErrors', () => {
    const index = buildEmptyIndex(transformingService, new Config(), statistics)
    index.add(1, adr('A1'))

    const error = new CellError(ErrorType.DIV_BY_ZERO)
    index.change(1, error, adr('A1'))

    expect(index.getColumnMap(0, 0).keys()).not.toContain(1)
    expect(index.getColumnMap(0, 0).keys()).not.toContain(error)
  })

  it('should ignore EmptyValue', () => {
    const index = buildEmptyIndex(transformingService, new Config(), statistics)
    index.add(1, adr('A1'))

    index.change(1, EmptyValue, adr('A1'))

    expect(index.getColumnMap(0, 0).size).toBe(0)
  })
})

describe('ColumnIndex#addColumns', () => {
  const statistics = new Statistics()
  const transformingService = new LazilyTransformingAstService(statistics)

  it('should add column to index', () => {
    const index = buildEmptyIndex(transformingService, new Config(), statistics)
    index.add(1, adr('A1'))

    index.addColumns(ColumnsSpan.fromNumberOfColumns(0, 0, 1))

    expect(index.getValueIndex(0, 0, 1).index).toEqual([])
    expect(index.getValueIndex(0, 1, 1).index).toEqual([0])
  })

  it('should add columns in the middle', () => {
    const index = buildEmptyIndex(transformingService, new Config(), statistics)
    index.add(1, adr('A1'))
    index.add(1, adr('B1'))
    index.add(1, adr('C1'))

    index.addColumns(ColumnsSpan.fromNumberOfColumns(0, 1, 2))

    expect(index.getValueIndex(0, 0, 1).index).toEqual([0])
    expect(index.getValueIndex(0, 3, 1).index).toEqual([0])
    expect(index.getValueIndex(0, 4, 1).index).toEqual([0])
  })

  it('should add columns only in one sheet', () => {
    const index = buildEmptyIndex(transformingService, new Config(), statistics)
    index.add(1, adr('B1'))
    index.add(1, adr('B1', 1))

    index.addColumns(ColumnsSpan.fromNumberOfColumns(0, 1, 2))

    expect(index.getValueIndex(0, 1, 1).index).toEqual([])
    expect(index.getValueIndex(0, 3, 1).index).toEqual([0])
    expect(index.getValueIndex(1, 1, 1).index).toEqual([0])
  })
})

describe('ColumnIndex#removeColumns', () => {
  const statistics = new Statistics()
  const transformingService = new LazilyTransformingAstService(statistics)

  it('should remove column', () => {
    const index = buildEmptyIndex(transformingService, new Config(), statistics)
    index.add(1, adr('A1'))

    index.removeColumns(ColumnsSpan.fromNumberOfColumns(0, 0, 1))

    expect(index.getValueIndex(0, 0, 1).index).toEqual([])
  })

  it('should work when empty index', () => {
    const index = buildEmptyIndex(transformingService, new Config(), statistics)

    index.removeColumns(ColumnsSpan.fromNumberOfColumns(0, 0, 1))

    expect(index.getValueIndex(0, 0, 1).index).toEqual([])
  })

  it('should remove multiple columns in the middle ', () => {
    const index = buildEmptyIndex(transformingService, new Config(), statistics)
    index.add(1, adr('A1'))
    index.add(2, adr('B1'))
    index.add(3, adr('C1'))
    index.add(4, adr('D1'))

    index.removeColumns(ColumnsSpan.fromNumberOfColumns(0, 1, 2))

    expect(index.getValueIndex(0, 0, 1).index).toEqual([0])
    expect(index.getValueIndex(0, 1, 4).index).toEqual([0])
    expect(index.getValueIndex(0, 2, 3).index).toEqual([])
    expect(index.getValueIndex(0, 3, 4).index).toEqual([])
  })

  it('should remove columns only in one sheet ', () => {
    const index = buildEmptyIndex(transformingService, new Config(), statistics)
    index.add(1, adr('A1', 0))
    index.add(1, adr('A1', 1))

    index.removeColumns(ColumnsSpan.fromNumberOfColumns(0, 0, 1))

    expect(index.getValueIndex(0, 0, 1).index).toEqual([])
    expect(index.getValueIndex(1, 0, 1).index).toEqual([0])
  })
})

describe('ColumnIndex#find', () => {
  const stats = new Statistics()
  const transformService = new LazilyTransformingAstService(stats)

  it('should find row number', () => {
    const index = buildEmptyIndex(transformService, new Config(), stats)

    index.add(1, adr('A2'))
    const row = index.find(1, SimpleRangeValue.onlyRange(new AbsoluteCellRange(adr('A1'), adr('A3')), undefined!), true)

    expect(row).toBe(1)
  })

  it('should find smallest row number for value', () => {
    const index = buildEmptyIndex(transformService, new Config(), stats)

    index.add(1, adr('A4'))
    index.add(1, adr('A10'))
    const row = index.find(1, SimpleRangeValue.onlyRange(new AbsoluteCellRange(adr('A1'), adr('A20')), undefined!), true)

    expect(row).toBe(3)
  })
})

describe('ColumnIndex#addRows', () => {
  it('should add row', () => {
    const statistics = new Statistics()
    const transformingService = new LazilyTransformingAstService(statistics)
    const index = buildEmptyIndex(transformingService, new Config(), statistics)
    index.add(1, adr('A1'))
    index.add(2, adr('B3'))

    transformingService.addTransformation(new AddRowsTransformer(RowsSpan.fromNumberOfRows(0, 0, 1)))
    transformingService.addTransformation(new AddRowsTransformer(RowsSpan.fromNumberOfRows(1, 0, 1)))

    index.ensureRecentData(0, 0, 1)
    expect(index.getValueIndex(0, 0, 1).index).toEqual([1])
    index.ensureRecentData(0, 1, 2)
    expect(index.getValueIndex(0, 1, 2).index).toEqual([3])
  })

  it('should not shift row', () => {
    const statistics = new Statistics()
    const transformingService = new LazilyTransformingAstService(statistics)
    const index = buildEmptyIndex(transformingService, new Config(), statistics)
    index.add(1, adr('A1'))

    transformingService.addTransformation(new AddRowsTransformer(RowsSpan.fromNumberOfRows(0, 1, 1)))
    index.ensureRecentData(0, 0, 1)

    expect(index.getValueIndex(0, 0, 1).index).toEqual([0])
  })

  it('should add rows in the middle', () => {
    const statistics = new Statistics()
    const transformingService = new LazilyTransformingAstService(statistics)
    const index = buildEmptyIndex(transformingService, new Config(), statistics)
    index.add(1, adr('A1'))
    index.add(1, adr('A2'))
    index.add(1, adr('A3'))
    index.add(1, adr('A4'))

    transformingService.addTransformation(new AddRowsTransformer(RowsSpan.fromNumberOfRows(0, 1, 2)))
    index.ensureRecentData(0, 0, 1)

    expect(index.getValueIndex(0, 0, 1).index).toEqual([0, 3, 4, 5])
  })

  it('should add rows for all columns', () => {
    const statistics = new Statistics()
    const transformingService = new LazilyTransformingAstService(statistics)
    const index = buildEmptyIndex(transformingService, new Config(), statistics)
    index.add(1, adr('A2'))
    index.add(1, adr('B2'))
    index.add(2, adr('C2'))

    transformingService.addTransformation(new AddRowsTransformer(RowsSpan.fromNumberOfRows(0, 1, 2)))
    index.ensureRecentData(0, 0, 1)
    index.ensureRecentData(0, 1, 1)
    index.ensureRecentData(0, 2, 2)

    expect(index.getValueIndex(0, 0, 1).index).toEqual([3])
    expect(index.getValueIndex(0, 1, 1).index).toEqual([3])
    expect(index.getValueIndex(0, 2, 2).index).toEqual([3])
  })

  it('should add rows for different values', () => {
    const statistics = new Statistics()
    const transformingService = new LazilyTransformingAstService(statistics)
    const index = buildEmptyIndex(transformingService, new Config(), statistics)
    index.add(1, adr('A1'))
    index.add(2, adr('A2'))
    index.add(3, adr('A3'))
    index.add(4, adr('B1'))
    index.add(4, adr('B5'))

    transformingService.addTransformation(new AddRowsTransformer(RowsSpan.fromNumberOfRows(0, 1, 2)))
    index.ensureRecentData(0, 0, 1)
    index.ensureRecentData(0, 0, 2)
    index.ensureRecentData(0, 0, 3)
    index.ensureRecentData(0, 1, 4)

    expect(index.getValueIndex(0, 0, 1).index).toEqual([0])
    expect(index.getValueIndex(0, 0, 2).index).toEqual([3])
    expect(index.getValueIndex(0, 0, 3).index).toEqual([4])
    expect(index.getValueIndex(0, 1, 4).index).toEqual([0, 6])
  })
})

describe('ColumnIndex#removeRows', () => {
  it('should remove rows', () => {
    const statistics = new Statistics()
    const transformingService = new LazilyTransformingAstService(statistics)
    const index = buildEmptyIndex(transformingService, new Config(), statistics)
    index.add(1, adr('A1'))

    transformingService.addTransformation(new RemoveRowsTransformer(RowsSpan.fromNumberOfRows(0, 0, 1)))
    index.ensureRecentData(0, 0, 1)

    expect(index.getValueIndex(0, 0, 1).index).toEqual([])
  })

  it('should remove rows in the middle ', () => {
    const statistics = new Statistics()
    const transformingService = new LazilyTransformingAstService(statistics)
    const index = buildEmptyIndex(transformingService, new Config(), statistics)
    index.add(1, adr('A1'))
    index.add(1, adr('A2'))
    index.add(1, adr('A3'))
    index.add(1, adr('A4'))

    transformingService.addTransformation(new RemoveRowsTransformer(RowsSpan.fromNumberOfRows(0, 1, 2)))
    index.ensureRecentData(0, 0, 1)

    expect(index.getValueIndex(0, 0, 1).index).toEqual([0, 1])
  })

  it('should remove rows in every column', () => {
    const statistics = new Statistics()
    const transformingService = new LazilyTransformingAstService(statistics)
    const index = buildEmptyIndex(transformingService, new Config(), statistics)
    index.add(1, adr('A2'))
    index.add(1, adr('B2'))
    index.add(1, adr('C2'))

    transformingService.addTransformation(new RemoveRowsTransformer(RowsSpan.fromNumberOfRows(0, 0, 1)))
    index.ensureRecentData(0, 0, 1)
    index.ensureRecentData(0, 1, 1)
    index.ensureRecentData(0, 2, 1)

    expect(index.getValueIndex(0, 0, 1).index).toEqual([0])
    expect(index.getValueIndex(0, 1, 1).index).toEqual([0])
    expect(index.getValueIndex(0, 2, 1).index).toEqual([0])
  })

  it('should remove rows for different values', () => {
    const statistics = new Statistics()
    const transformingService = new LazilyTransformingAstService(statistics)
    const index = buildEmptyIndex(transformingService, new Config(), statistics)
    index.add(1, adr('A2'))
    index.add(2, adr('A3'))
    index.add(3, adr('A4'))
    index.add(4, adr('B3'))

    transformingService.addTransformation(new RemoveRowsTransformer(RowsSpan.fromNumberOfRows(0, 0, 2)))
    index.ensureRecentData(0, 0, 1)
    index.ensureRecentData(0, 0, 2)
    index.ensureRecentData(0, 0, 3)
    index.ensureRecentData(0, 1, 4)

    expect(index.getValueIndex(0, 0, 1).index).toEqual([])
    expect(index.getValueIndex(0, 0, 2).index).toEqual([0])
    expect(index.getValueIndex(0, 0, 3).index).toEqual([1])
    expect(index.getValueIndex(0, 1, 4).index).toEqual([0])
  })

  it('should remove rows only in one sheet', () => {
    const statistics = new Statistics()
    const transformingService = new LazilyTransformingAstService(statistics)
    const index = buildEmptyIndex(transformingService, new Config(), statistics)
    index.add(1, adr('A2'))
    index.add(1, adr('A2', 1))

    transformingService.addTransformation(new RemoveRowsTransformer(RowsSpan.fromNumberOfRows(0, 0, 1)))
    index.ensureRecentData(0, 0, 1)
    index.ensureRecentData(1, 0, 1)

    expect(index.getValueIndex(0, 0, 1).index).toEqual([0])
    expect(index.getValueIndex(1, 0, 1).index).toEqual([1])
  })

  it('should remove proper rows', () => {
    const statistics = new Statistics()
    const transformingService = new LazilyTransformingAstService(statistics)
    const index = buildEmptyIndex(transformingService, new Config(), statistics)
    index.add(1, adr('A1'))
    index.add(1, adr('A3'))
    index.add(1, adr('A4'))
    index.add(1, adr('A6'))

    transformingService.addTransformation(new RemoveRowsTransformer(RowsSpan.fromNumberOfRows(0, 1, 4)))
    index.ensureRecentData(0, 0, 1)

    expect(index.getValueIndex(0, 0, 1).index).toEqual([0, 1])
  })
})

describe('ColumnIndex - lazy cruds', () => {
  it('should add rows only in specific column after find', () => {
    const stats = new Statistics()
    const transformService = new LazilyTransformingAstService(stats)
    const index = buildEmptyIndex(transformService, new Config(), stats)
    index.add(1, adr('A1'))
    index.add(1, adr('B1'))

    transformService.addTransformation(new AddRowsTransformer(RowsSpan.fromNumberOfRows(0, 0, 1)))

    const rowA = index.find(1, SimpleRangeValue.onlyRange(new AbsoluteCellRange(adr('A1'), adr('A2')), undefined!), true)
    expect(rowA).toEqual(1)
    expect(index.getValueIndex(0, 0, 1).index).toEqual([1])
    expect(index.getValueIndex(0, 1, 1).index).toEqual([0])

    const rowB = index.find(1, SimpleRangeValue.onlyRange(new AbsoluteCellRange(adr('B1'), adr('B2')), undefined!), true)
    expect(rowB).toEqual(1)
    expect(index.getValueIndex(0, 0, 1).index).toEqual([1])
    expect(index.getValueIndex(0, 1, 1).index).toEqual([1])
  })

  it('should add rows only for specific value after find', () => {
    const stats = new Statistics()
    const transformService = new LazilyTransformingAstService(stats)
    const index = buildEmptyIndex(transformService, new Config(), stats)
    index.add(1, adr('A1'))
    index.add(2, adr('A2'))

    transformService.addTransformation(new AddRowsTransformer(RowsSpan.fromNumberOfRows(0, 0, 1)))

    const row1 = index.find(1, SimpleRangeValue.onlyRange(new AbsoluteCellRange(adr('A1'), adr('A3')), undefined!), true)
    expect(row1).toEqual(1)
    expect(index.getValueIndex(0, 0, 1).index).toEqual([1])
    expect(index.getValueIndex(0, 0, 2).index).toEqual([1])

    const row2 = index.find(2, SimpleRangeValue.onlyRange(new AbsoluteCellRange(adr('A1'), adr('A3')), undefined!), true)
    expect(row2).toEqual(2)
    expect(index.getValueIndex(0, 0, 1).index).toEqual([1])
    expect(index.getValueIndex(0, 0, 2).index).toEqual([2])
  })
})

describe('Arrays', () => {
  it('should update column index with array values', () => {
    const engine = HyperFormula.buildFromArray([
      [1, 2, '=-A1:B1'],
    ], {useArrayArithmetic: true, useColumnIndex: true})

    expectColumnIndexToMatchSheet([
      [1, 2, -1, -2]
    ], engine)
  })

  it('should remove values from index when REF', () => {
    const engine = HyperFormula.buildFromArray([
      [1, 2, '=-A1:B1'],
    ], {useArrayArithmetic: true, useColumnIndex: true})

    engine.setCellContents(adr('D1'), [['foo']])

    expectColumnIndexToMatchSheet([
      [1, 2, null, 'foo']
    ], engine)
  })

  it('should remove values from index when replacing array with scalar', () => {
    const engine = HyperFormula.buildFromArray([
      [1, 2, '=-A1:B1'],
    ], {useArrayArithmetic: true, useColumnIndex: true})

    engine.setCellContents(adr('C1'), [['foo']])

    expectColumnIndexToMatchSheet([
      [1, 2, 'foo']
    ], engine)
  })

  it('should remove values when replacing array with smaller one', () => {
    const engine = HyperFormula.buildFromArray([
      [1, 2, '=-A1:B1'],
    ], {useArrayArithmetic: true, useColumnIndex: true})

    engine.setCellContents(adr('C1'), [['=2*A1:A1']])

    expectColumnIndexToMatchSheet([
      [1, 2, 2]
    ], engine)
  })

  it('shoud remove values when replacing array with parsing error', () => {
    const engine = HyperFormula.buildFromArray([
      [1, 2, '=-A1:B1'],
    ], {useArrayArithmetic: true, useColumnIndex: true})

    engine.setCellContents(adr('C1'), [['=SUM(']])

    expectColumnIndexToMatchSheet([
      [1, 2]
    ], engine)
  })

  it('should update index when replacing array with another one', () => {
    const engine = HyperFormula.buildFromArray([
      [1, 2, '=-A1:B1'],
    ], {useArrayArithmetic: true, useColumnIndex: true})

    engine.setCellContents(adr('C1'), [['=2*A1:B1']])

    expectColumnIndexToMatchSheet([
      [1, 2, 2, 4]
    ], engine)
  })

  it('should move array values when adding rows above array', () => {
    const engine = HyperFormula.buildFromArray([
      ['=-B3:B4'],
      [null, 'foo'],
      [null, 1],
      [null, 2],
    ], {useArrayArithmetic: true, useColumnIndex: true})

    engine.addRows(0, [0, 1])

    expectColumnIndexToMatchSheet([
      [null],
      [-1],
      [-2, 'foo'],
      [null, 1],
      [null, 2],
    ], engine)
  })

  it('should not move array values when adding rows', () => {
    const engine = HyperFormula.buildFromArray([
      ['=-B3:B4'],
      [null, 'foo'],
      [-2, 1],
      [-1, 2],
    ], {useArrayArithmetic: true, useColumnIndex: true})

    engine.addRows(0, [1, 1])

    expectColumnIndexToMatchSheet([
      [-1],
      [-2],
      [null, 'foo'],
      [-2, 1],
      [-1, 2],
    ], engine)
  })

  it('should move array values when removing rows above array', () => {
    const engine = HyperFormula.buildFromArray([
      [],
      ['=-B3:B4'],
      [null, 1],
      [null, 2],
    ], {useArrayArithmetic: true, useColumnIndex: true})

    engine.removeRows(0, [0, 1])

    expectColumnIndexToMatchSheet([
      [-1],
      [-2, 1],
      [null, 2]
    ], engine)
  })

  it('should not move array values when removing rows', () => {
    const engine = HyperFormula.buildFromArray([
      ['=-B4:B5'],
      [null],
      [null, 'foo'],
      [-2, 1],
      [-1, 2],
    ], {useArrayArithmetic: true, useColumnIndex: true})

    engine.removeRows(0, [1, 1])

    expectColumnIndexToMatchSheet([
      [-1],
      [-2, 'foo'],
      [-2, 1],
      [-1, 2],
    ], engine)
  })

  it('should remove array values from index when removing row with left corner', () => {
    const engine = HyperFormula.buildFromArray([
      ['=-B2:B3'],
      [null, 1],
      [null, 2],
    ], {useArrayArithmetic: true, useColumnIndex: true})

    engine.removeRows(0, [0, 1])

    expectColumnIndexToMatchSheet([
      [null, 1],
      [null, 2]
    ], engine)
  })

  it('should remove array values from index when REF after removing rows', () => {
    const engine = HyperFormula.buildFromArray([
      ['=-B2:B3'],
      [null, 1],
      [3, 2],
    ], {useArrayArithmetic: true, useColumnIndex: true})

    engine.removeRows(0, [1, 1])

    expectColumnIndexToMatchSheet([
      [],
      [3, 2]
    ], engine)
  })

  it('should move array values when adding columns before array', () => {
    const engine = HyperFormula.buildFromArray([
      ['=-C2:D2'],
      [null, 'foo', 1, 2]
    ], {useArrayArithmetic: true, useColumnIndex: true})

    engine.addColumns(0, [0, 1])

    expectColumnIndexToMatchSheet([
      [null, -1, -2],
      [null, null, 'foo', 1, 2]
    ], engine)
  })

  it('should not move array values when adding columns', () => {
    const engine = HyperFormula.buildFromArray([
      ['=-C2:E2', null, null, -3, -2, -1],
      [null, 'foo', 1, 2, 3]
    ], {useArrayArithmetic: true, useColumnIndex: true})

    engine.addColumns(0, [1, 1])

    expectColumnIndexToMatchSheet([
      [-1, -2, -3, null, -3, -2, -1],
      [null, null, 'foo', 1, 2, 3]
    ], engine)
  })

  it('should move array values when removing columns before array', () => {
    const engine = HyperFormula.buildFromArray([
      [null, '=-C2:D2'],
      [null, null, 1, 2]
    ], {useArrayArithmetic: true, useColumnIndex: true})

    engine.removeColumns(0, [0, 1])

    expectColumnIndexToMatchSheet([
      [-1, -2],
      [null, 1, 2]
    ], engine)
  })

  it('should not move array values when removing columns', () => {
    const engine = HyperFormula.buildFromArray([
      ['=-D2:E2', null, null, -2, -1],
      [-2, 'foo', null, 1, 2]
    ], {useArrayArithmetic: true, useColumnIndex: true})

    engine.removeColumns(0, [1, 1])

    expectColumnIndexToMatchSheet([
      [-1, -2, -2, -1],
      [-2, null, 1, 2]
    ], engine)
  })

  it('should remove array values from index when removing column with left corner', () => {
    const engine = HyperFormula.buildFromArray([
      ['=-B2:C2'],
      [null, 1, 2],
    ], {useArrayArithmetic: true, useColumnIndex: true})

    engine.removeColumns(0, [0, 1])

    expectColumnIndexToMatchSheet([
      [],
      [1, 2],
    ], engine)
  })

  it('should remove array values from index when REF after removing columns', () => {
    const engine = HyperFormula.buildFromArray([
      ['=-B2:C2', null, 1],
      [2, null, 3]
    ], {useArrayArithmetic: true, useColumnIndex: true})

    engine.removeColumns(0, [1, 1])

    expectColumnIndexToMatchSheet([
      [null, 1],
      [2, 3]
    ], engine)
  })
})<|MERGE_RESOLUTION|>--- conflicted
+++ resolved
@@ -114,15 +114,12 @@
     expect(columnMap.get('t')!.index.length).toBe(1)
     expect(columnMap.get('ŧ')!.index.length).toBe(1)
     // eslint-enable @typescript-eslint/no-non-null-assertion
-<<<<<<< HEAD
-=======
   })
 
   it('should ignore EmptyValue', () => {
     const index = buildEmptyIndex(transformingService, new Config(), statistics)
     index.add(EmptyValue, adr('A1'))
     expect(index.getColumnMap(0, 0).size).toBe(0)
->>>>>>> 8ced713f
   })
 })
 
